use crate::{
    config::NetworkMode,
    manager::NetworkEvent,
    message::PeerRequest,
    peers::{PeerKind, PeersHandle},
    session::PeerInfo,
    FetchClient,
};
use async_trait::async_trait;
use parking_lot::Mutex;
use reth_eth_wire::{DisconnectReason, NewBlock, NewPooledTransactionHashes, SharedTransactions};
use reth_interfaces::{
    p2p::headers::client::StatusUpdater,
    sync::{SyncState, SyncStateProvider, SyncStateUpdater},
};
<<<<<<< HEAD
use reth_network_api::{NetworkError, NetworkInfo, NetworkStatus, PeersInfo};
=======
use reth_net_common::bandwidth_meter::BandwidthMeter;
use reth_network_api::{NetworkError, NetworkInfo, NetworkStatus, PeersInfo, ReputationChangeKind};
>>>>>>> d6bd075e
use reth_primitives::{NodeRecord, PeerId, TransactionSigned, TxHash, H256, U256};
use std::{
    net::SocketAddr,
    sync::{
        atomic::{AtomicBool, AtomicU64, AtomicUsize, Ordering},
        Arc,
    },
};
use tokio::sync::{mpsc, mpsc::UnboundedSender, oneshot};
use tokio_stream::wrappers::UnboundedReceiverStream;

/// A _shareable_ network frontend. Used to interact with the network.
///
/// See also [`NetworkManager`](crate::NetworkManager).
#[derive(Clone, Debug)]
pub struct NetworkHandle {
    /// The Arc'ed delegate that contains the state.
    inner: Arc<NetworkInner>,
}

// === impl NetworkHandle ===

impl NetworkHandle {
    /// Creates a single new instance.
    #[allow(clippy::too_many_arguments)]
    pub(crate) fn new(
        num_active_peers: Arc<AtomicUsize>,
        listener_address: Arc<Mutex<SocketAddr>>,
        to_manager_tx: UnboundedSender<NetworkHandleMessage>,
        local_peer_id: PeerId,
        peers: PeersHandle,
        network_mode: NetworkMode,
<<<<<<< HEAD
=======
        bandwidth_meter: BandwidthMeter,
        chain_id: Arc<AtomicU64>,
>>>>>>> d6bd075e
    ) -> Self {
        let inner = NetworkInner {
            num_active_peers,
            to_manager_tx,
            listener_address,
            local_peer_id,
            peers,
            network_mode,
            is_syncing: Arc::new(Default::default()),
            chain_id,
        };
        Self { inner: Arc::new(inner) }
    }

    /// Returns the [`PeerId`] used in the network.
    pub fn peer_id(&self) -> &PeerId {
        &self.inner.local_peer_id
    }

    /// Returns the [`PeersHandle`] that can be cloned and shared.
    ///
    /// The [`PeersHandle`] can be used to interact with the network's peer set.
    pub fn peers_handle(&self) -> &PeersHandle {
        &self.inner.peers
    }

    fn manager(&self) -> &UnboundedSender<NetworkHandleMessage> {
        &self.inner.to_manager_tx
    }

    /// Creates a new [`NetworkEvent`] listener channel.
    pub fn event_listener(&self) -> UnboundedReceiverStream<NetworkEvent> {
        let (tx, rx) = mpsc::unbounded_channel();
        let _ = self.manager().send(NetworkHandleMessage::EventListener(tx));
        UnboundedReceiverStream::new(rx)
    }

    /// Returns a new [`FetchClient`] that can be cloned and shared.
    ///
    /// The [`FetchClient`] is the entrypoint for sending requests to the network.
    pub async fn fetch_client(&self) -> Result<FetchClient, oneshot::error::RecvError> {
        let (tx, rx) = oneshot::channel();
        let _ = self.manager().send(NetworkHandleMessage::FetchClient(tx));
        rx.await
    }

    /// Returns [`PeerInfo`] for all connected peers
    pub async fn get_peers(&self) -> Result<Vec<PeerInfo>, oneshot::error::RecvError> {
        let (tx, rx) = oneshot::channel();
        let _ = self.manager().send(NetworkHandleMessage::GetPeerInfo(tx));
        rx.await
    }

    /// Returns [`PeerInfo`] for a given peer.
    ///
    /// Returns `None` if there's no active session to the peer.
    pub async fn get_peer_by_id(
        &self,
        peer_id: PeerId,
    ) -> Result<Option<PeerInfo>, oneshot::error::RecvError> {
        let (tx, rx) = oneshot::channel();
        let _ = self.manager().send(NetworkHandleMessage::GetPeerInfoById(peer_id, tx));
        rx.await
    }

    /// Returns the mode of the network, either pow, or pos
    pub fn mode(&self) -> &NetworkMode {
        &self.inner.network_mode
    }

    /// Sends a [`NetworkHandleMessage`] to the manager
    pub(crate) fn send_message(&self, msg: NetworkHandleMessage) {
        let _ = self.inner.to_manager_tx.send(msg);
    }

    /// Update the status of the node.
    pub fn update_status(&self, height: u64, hash: H256, total_difficulty: U256) {
        self.send_message(NetworkHandleMessage::StatusUpdate { height, hash, total_difficulty });
    }

    /// Announce a block over devp2p
    ///
    /// Caution: in PoS this is a noop, since new block propagation will happen over devp2p
    pub fn announce_block(&self, block: NewBlock, hash: H256) {
        self.send_message(NetworkHandleMessage::AnnounceBlock(block, hash))
    }

    /// Sends a message to the [`NetworkManager`](crate::NetworkManager) to add a peer to the known
    /// set
    pub fn add_peer(&self, peer: PeerId, addr: SocketAddr) {
        self.add_peer_kind(peer, PeerKind::Basic, addr);
    }

    /// Sends a message to the [`NetworkManager`](crate::NetworkManager) to add a trusted peer
    /// to the known set
    pub fn add_trusted_peer(&self, peer: PeerId, addr: SocketAddr) {
        self.add_peer_kind(peer, PeerKind::Trusted, addr);
    }

    /// Sends a message to the [`NetworkManager`](crate::NetworkManager) to add a peer to the known
    /// set, with the given kind.
    pub fn add_peer_kind(&self, peer: PeerId, kind: PeerKind, addr: SocketAddr) {
        self.send_message(NetworkHandleMessage::AddPeerAddress(peer, kind, addr));
    }

    /// Sends a message to the [`NetworkManager`](crate::NetworkManager) to remove a peer from the
    /// set corresponding to given kind.
    pub fn remove_peer(&self, peer: PeerId, kind: PeerKind) {
        self.send_message(NetworkHandleMessage::RemovePeer(peer, kind))
    }

    /// Sends a message to the [`NetworkManager`](crate::NetworkManager)  to disconnect an existing
    /// connection to the given peer.
    pub fn disconnect_peer(&self, peer: PeerId) {
        self.send_message(NetworkHandleMessage::DisconnectPeer(peer, None))
    }

    /// Sends a message to the [`NetworkManager`](crate::NetworkManager)  to disconnect an existing
    /// connection to the given peer using the provided reason
    pub fn disconnect_peer_with_reason(&self, peer: PeerId, reason: DisconnectReason) {
        self.send_message(NetworkHandleMessage::DisconnectPeer(peer, Some(reason)))
    }

    /// Send a reputation change for the given peer.
    pub fn reputation_change(&self, peer_id: PeerId, kind: ReputationChangeKind) {
        self.send_message(NetworkHandleMessage::ReputationChange(peer_id, kind));
    }

    /// Sends a [`PeerRequest`] to the given peer's session.
    pub fn send_request(&self, peer_id: PeerId, request: PeerRequest) {
        self.send_message(NetworkHandleMessage::EthRequest { peer_id, request })
    }

    /// Send transactions hashes to the peer.
    pub fn send_transactions_hashes(&self, peer_id: PeerId, msg: Vec<TxHash>) {
        self.send_message(NetworkHandleMessage::SendPooledTransactionHashes {
            peer_id,
            msg: NewPooledTransactionHashes(msg),
        })
    }

    /// Send full transactions to the peer
    pub fn send_transactions(&self, peer_id: PeerId, msg: Vec<Arc<TransactionSigned>>) {
        self.send_message(NetworkHandleMessage::SendTransaction {
            peer_id,
            msg: SharedTransactions(msg),
        })
    }
}

// === API Implementations ===

impl PeersInfo for NetworkHandle {
    fn num_connected_peers(&self) -> usize {
        self.inner.num_active_peers.load(Ordering::Relaxed)
    }

    fn local_node_record(&self) -> NodeRecord {
        let id = *self.peer_id();
        let socket_addr = *self.inner.listener_address.lock();
        NodeRecord::new(socket_addr, id)
    }
}

#[async_trait]
impl NetworkInfo for NetworkHandle {
    fn local_addr(&self) -> SocketAddr {
        *self.inner.listener_address.lock()
    }

    async fn network_status(&self) -> Result<NetworkStatus, NetworkError> {
        let (tx, rx) = oneshot::channel();
        let _ = self.manager().send(NetworkHandleMessage::GetStatus(tx));
        rx.await.map_err(Into::into)
    }

    fn chain_id(&self) -> u64 {
        self.inner.chain_id.load(Ordering::Relaxed)
    }
}

impl StatusUpdater for NetworkHandle {
    /// Update the status of the node.
    fn update_status(&self, height: u64, hash: H256, total_difficulty: U256) {
        self.send_message(NetworkHandleMessage::StatusUpdate { height, hash, total_difficulty });
    }
}

impl SyncStateProvider for NetworkHandle {
    fn is_syncing(&self) -> bool {
        self.inner.is_syncing.load(Ordering::Relaxed)
    }
}

impl SyncStateUpdater for NetworkHandle {
    fn update_sync_state(&self, state: SyncState) {
        let is_syncing = state.is_syncing();
        self.inner.is_syncing.store(is_syncing, Ordering::Relaxed)
    }
}

#[derive(Debug)]
struct NetworkInner {
    /// Number of active peer sessions the node's currently handling.
    num_active_peers: Arc<AtomicUsize>,
    /// Sender half of the message channel to the [`NetworkManager`].
    to_manager_tx: UnboundedSender<NetworkHandleMessage>,
    /// The local address that accepts incoming connections.
    listener_address: Arc<Mutex<SocketAddr>>,
    /// The identifier used by this node.
    local_peer_id: PeerId,
    /// Access to the all the nodes.
    peers: PeersHandle,
    /// The mode of the network
    network_mode: NetworkMode,
    /// Represents if the network is currently syncing.
    is_syncing: Arc<AtomicBool>,
    /// The chain id
    chain_id: Arc<AtomicU64>,
}

/// Internal messages that can be passed to the  [`NetworkManager`](crate::NetworkManager).
#[allow(missing_docs)]
pub(crate) enum NetworkHandleMessage {
    /// Adds an address for a peer.
    AddPeerAddress(PeerId, PeerKind, SocketAddr),
    /// Removes a peer from the peerset corresponding to the given kind.
    RemovePeer(PeerId, PeerKind),
    /// Disconnect a connection to a peer if it exists.
    DisconnectPeer(PeerId, Option<DisconnectReason>),
    /// Add a new listener for [`NetworkEvent`].
    EventListener(UnboundedSender<NetworkEvent>),
    /// Broadcast event to announce a new block to all nodes.
    AnnounceBlock(NewBlock, H256),
    /// Sends the list of transactions to the given peer.
    SendTransaction { peer_id: PeerId, msg: SharedTransactions },
    /// Sends the list of transactions hashes to the given peer.
    SendPooledTransactionHashes { peer_id: PeerId, msg: NewPooledTransactionHashes },
    /// Send an `eth` protocol request to the peer.
    EthRequest {
        /// The peer to send the request to.
        peer_id: PeerId,
        /// The request to send to the peer's sessions.
        request: PeerRequest,
    },
    /// Apply a reputation change to the given peer.
    ReputationChange(PeerId, ReputationChangeKind),
    /// Returns the client that can be used to interact with the network.
    FetchClient(oneshot::Sender<FetchClient>),
    /// Apply a status update.
    StatusUpdate { height: u64, hash: H256, total_difficulty: U256 },
    /// Get the currenet status
    GetStatus(oneshot::Sender<NetworkStatus>),
    /// Get PeerInfo from all the peers
    GetPeerInfo(oneshot::Sender<Vec<PeerInfo>>),
    /// Get PeerInfo for a specific peer
    GetPeerInfoById(PeerId, oneshot::Sender<Option<PeerInfo>>),
}<|MERGE_RESOLUTION|>--- conflicted
+++ resolved
@@ -13,12 +13,7 @@
     p2p::headers::client::StatusUpdater,
     sync::{SyncState, SyncStateProvider, SyncStateUpdater},
 };
-<<<<<<< HEAD
-use reth_network_api::{NetworkError, NetworkInfo, NetworkStatus, PeersInfo};
-=======
-use reth_net_common::bandwidth_meter::BandwidthMeter;
 use reth_network_api::{NetworkError, NetworkInfo, NetworkStatus, PeersInfo, ReputationChangeKind};
->>>>>>> d6bd075e
 use reth_primitives::{NodeRecord, PeerId, TransactionSigned, TxHash, H256, U256};
 use std::{
     net::SocketAddr,
@@ -51,11 +46,7 @@
         local_peer_id: PeerId,
         peers: PeersHandle,
         network_mode: NetworkMode,
-<<<<<<< HEAD
-=======
-        bandwidth_meter: BandwidthMeter,
         chain_id: Arc<AtomicU64>,
->>>>>>> d6bd075e
     ) -> Self {
         let inner = NetworkInner {
             num_active_peers,
