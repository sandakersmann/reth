//! Reth block execution/validation configuration and constants

use reth_primitives::{ChainSpec, Hardfork, Head};

/// Two ethereum worth of wei
pub const WEI_2ETH: u128 = 2000000000000000000u128;
/// Three ethereum worth of wei
pub const WEI_3ETH: u128 = 3000000000000000000u128;
/// Five ethereum worth of wei
pub const WEI_5ETH: u128 = 5000000000000000000u128;

use revm::primitives::SpecId;
/// return revm_spec from spec configuration.
<<<<<<< HEAD
pub fn revm_spec(chain_spec: &ChainSpec, for_block: BlockNumber) -> revm::primitives::SpecId {
    match for_block {
        b if chain_spec.fork_active(Hardfork::Shanghai, b) => SpecId::MERGE_EOF,
        b if Some(b) >= chain_spec.paris_status().block_number() => SpecId::MERGE,
        b if chain_spec.fork_active(Hardfork::London, b) => SpecId::LONDON,
        b if chain_spec.fork_active(Hardfork::Berlin, b) => SpecId::BERLIN,
        b if chain_spec.fork_active(Hardfork::Istanbul, b) => SpecId::ISTANBUL,
        b if chain_spec.fork_active(Hardfork::Petersburg, b) => SpecId::PETERSBURG,
        b if chain_spec.fork_active(Hardfork::Byzantium, b) => SpecId::BYZANTIUM,
        b if chain_spec.fork_active(Hardfork::SpuriousDragon, b) => SpecId::SPURIOUS_DRAGON,
        b if chain_spec.fork_active(Hardfork::Tangerine, b) => SpecId::TANGERINE,
        b if chain_spec.fork_active(Hardfork::Homestead, b) => SpecId::HOMESTEAD,
        b if chain_spec.fork_active(Hardfork::Frontier, b) => SpecId::FRONTIER,
        _ => panic!("wrong configuration"),
=======
pub fn revm_spec(chain_spec: &ChainSpec, block: Head) -> revm::SpecId {
    if chain_spec.fork(Hardfork::Shanghai).active_at_head(&block) {
        revm::MERGE_EOF
    } else if chain_spec.fork(Hardfork::Paris).active_at_head(&block) {
        revm::MERGE
    } else if chain_spec.fork(Hardfork::London).active_at_head(&block) {
        revm::LONDON
    } else if chain_spec.fork(Hardfork::Berlin).active_at_head(&block) {
        revm::BERLIN
    } else if chain_spec.fork(Hardfork::Istanbul).active_at_head(&block) {
        revm::ISTANBUL
    } else if chain_spec.fork(Hardfork::Petersburg).active_at_head(&block) {
        revm::PETERSBURG
    } else if chain_spec.fork(Hardfork::Byzantium).active_at_head(&block) {
        revm::BYZANTIUM
    } else if chain_spec.fork(Hardfork::SpuriousDragon).active_at_head(&block) {
        revm::SPURIOUS_DRAGON
    } else if chain_spec.fork(Hardfork::Tangerine).active_at_head(&block) {
        revm::TANGERINE
    } else if chain_spec.fork(Hardfork::Homestead).active_at_head(&block) {
        revm::HOMESTEAD
    } else if chain_spec.fork(Hardfork::Frontier).active_at_head(&block) {
        revm::FRONTIER
    } else {
        panic!("wrong configuration")
>>>>>>> 4c765818
    }
}

#[cfg(test)]
mod tests {
    use crate::config::revm_spec;
    use reth_primitives::{ChainSpecBuilder, Head, MAINNET, U256};
    #[test]
    fn test_to_revm_spec() {
        assert_eq!(
<<<<<<< HEAD
            revm_spec(&ChainSpecBuilder::mainnet().paris_activated().build(), 1),
            revm::primitives::MERGE
        );
        assert_eq!(
            revm_spec(&ChainSpecBuilder::mainnet().london_activated().build(), 1),
            revm::primitives::LONDON
        );
        assert_eq!(
            revm_spec(&ChainSpecBuilder::mainnet().berlin_activated().build(), 1),
            revm::primitives::BERLIN
        );
        assert_eq!(
            revm_spec(&ChainSpecBuilder::mainnet().istanbul_activated().build(), 1),
            revm::primitives::ISTANBUL
        );
        assert_eq!(
            revm_spec(&ChainSpecBuilder::mainnet().petersburg_activated().build(), 1),
            revm::primitives::PETERSBURG
        );
        assert_eq!(
            revm_spec(&ChainSpecBuilder::mainnet().byzantium_activated().build(), 1),
            revm::primitives::BYZANTIUM
        );
        assert_eq!(
            revm_spec(&ChainSpecBuilder::mainnet().spurious_dragon_activated().build(), 1),
            revm::primitives::SPURIOUS_DRAGON
        );
        assert_eq!(
            revm_spec(&ChainSpecBuilder::mainnet().tangerine_whistle_activated().build(), 1),
            revm::primitives::TANGERINE
        );
        assert_eq!(
            revm_spec(&ChainSpecBuilder::mainnet().homestead_activated().build(), 1),
            revm::primitives::HOMESTEAD
        );
        assert_eq!(
            revm_spec(&ChainSpecBuilder::mainnet().frontier_activated().build(), 1),
            revm::primitives::FRONTIER
=======
            revm_spec(&ChainSpecBuilder::mainnet().paris_activated().build(), Head::default()),
            revm::MERGE
        );
        assert_eq!(
            revm_spec(&ChainSpecBuilder::mainnet().london_activated().build(), Head::default()),
            revm::LONDON
        );
        assert_eq!(
            revm_spec(&ChainSpecBuilder::mainnet().berlin_activated().build(), Head::default()),
            revm::BERLIN
        );
        assert_eq!(
            revm_spec(&ChainSpecBuilder::mainnet().istanbul_activated().build(), Head::default()),
            revm::ISTANBUL
        );
        assert_eq!(
            revm_spec(&ChainSpecBuilder::mainnet().petersburg_activated().build(), Head::default()),
            revm::PETERSBURG
        );
        assert_eq!(
            revm_spec(&ChainSpecBuilder::mainnet().byzantium_activated().build(), Head::default()),
            revm::BYZANTIUM
        );
        assert_eq!(
            revm_spec(
                &ChainSpecBuilder::mainnet().spurious_dragon_activated().build(),
                Head::default()
            ),
            revm::SPURIOUS_DRAGON
        );
        assert_eq!(
            revm_spec(
                &ChainSpecBuilder::mainnet().tangerine_whistle_activated().build(),
                Head::default()
            ),
            revm::TANGERINE
        );
        assert_eq!(
            revm_spec(&ChainSpecBuilder::mainnet().homestead_activated().build(), Head::default()),
            revm::HOMESTEAD
        );
        assert_eq!(
            revm_spec(&ChainSpecBuilder::mainnet().frontier_activated().build(), Head::default()),
            revm::FRONTIER
>>>>>>> 4c765818
        );
    }

    #[test]
    fn test_eth_spec() {
<<<<<<< HEAD
        assert_eq!(revm_spec(&MAINNET, 15537394 + 10), revm::primitives::MERGE);
        assert_eq!(revm_spec(&MAINNET, 15537394 - 10), revm::primitives::LONDON);
        assert_eq!(revm_spec(&MAINNET, 12244000 + 10), revm::primitives::BERLIN);
        assert_eq!(revm_spec(&MAINNET, 12244000 - 10), revm::primitives::ISTANBUL);
        assert_eq!(revm_spec(&MAINNET, 7280000 + 10), revm::primitives::PETERSBURG);
        assert_eq!(revm_spec(&MAINNET, 7280000 - 10), revm::primitives::BYZANTIUM);
        assert_eq!(revm_spec(&MAINNET, 2675000 + 10), revm::primitives::SPURIOUS_DRAGON);
        assert_eq!(revm_spec(&MAINNET, 2675000 - 10), revm::primitives::TANGERINE);
        assert_eq!(revm_spec(&MAINNET, 1150000 + 10), revm::primitives::HOMESTEAD);
        assert_eq!(revm_spec(&MAINNET, 1150000 - 10), revm::primitives::FRONTIER);
=======
        assert_eq!(
            revm_spec(
                &MAINNET,
                Head {
                    total_difficulty: U256::from(58_750_000_000_000_000_000_000u128),
                    ..Default::default()
                }
            ),
            revm::MERGE
        );
        // TTD trumps the block number
        assert_eq!(
            revm_spec(
                &MAINNET,
                Head {
                    number: 15537394 - 10,
                    total_difficulty: U256::from(58_750_000_000_000_000_000_000u128),
                    ..Default::default()
                }
            ),
            revm::MERGE
        );
        assert_eq!(
            revm_spec(&MAINNET, Head { number: 15537394 - 10, ..Default::default() }),
            revm::LONDON
        );
        assert_eq!(
            revm_spec(&MAINNET, Head { number: 12244000 + 10, ..Default::default() }),
            revm::BERLIN
        );
        assert_eq!(
            revm_spec(&MAINNET, Head { number: 12244000 - 10, ..Default::default() }),
            revm::ISTANBUL
        );
        assert_eq!(
            revm_spec(&MAINNET, Head { number: 7280000 + 10, ..Default::default() }),
            revm::PETERSBURG
        );
        assert_eq!(
            revm_spec(&MAINNET, Head { number: 7280000 - 10, ..Default::default() }),
            revm::BYZANTIUM
        );
        assert_eq!(
            revm_spec(&MAINNET, Head { number: 2675000 + 10, ..Default::default() }),
            revm::SPURIOUS_DRAGON
        );
        assert_eq!(
            revm_spec(&MAINNET, Head { number: 2675000 - 10, ..Default::default() }),
            revm::TANGERINE
        );
        assert_eq!(
            revm_spec(&MAINNET, Head { number: 1150000 + 10, ..Default::default() }),
            revm::HOMESTEAD
        );
        assert_eq!(
            revm_spec(&MAINNET, Head { number: 1150000 - 10, ..Default::default() }),
            revm::FRONTIER
        );
>>>>>>> 4c765818
    }
}<|MERGE_RESOLUTION|>--- conflicted
+++ resolved
@@ -9,50 +9,33 @@
 /// Five ethereum worth of wei
 pub const WEI_5ETH: u128 = 5000000000000000000u128;
 
-use revm::primitives::SpecId;
+use revm::primitives::primitives::SpecId;
 /// return revm_spec from spec configuration.
-<<<<<<< HEAD
-pub fn revm_spec(chain_spec: &ChainSpec, for_block: BlockNumber) -> revm::primitives::SpecId {
-    match for_block {
-        b if chain_spec.fork_active(Hardfork::Shanghai, b) => SpecId::MERGE_EOF,
-        b if Some(b) >= chain_spec.paris_status().block_number() => SpecId::MERGE,
-        b if chain_spec.fork_active(Hardfork::London, b) => SpecId::LONDON,
-        b if chain_spec.fork_active(Hardfork::Berlin, b) => SpecId::BERLIN,
-        b if chain_spec.fork_active(Hardfork::Istanbul, b) => SpecId::ISTANBUL,
-        b if chain_spec.fork_active(Hardfork::Petersburg, b) => SpecId::PETERSBURG,
-        b if chain_spec.fork_active(Hardfork::Byzantium, b) => SpecId::BYZANTIUM,
-        b if chain_spec.fork_active(Hardfork::SpuriousDragon, b) => SpecId::SPURIOUS_DRAGON,
-        b if chain_spec.fork_active(Hardfork::Tangerine, b) => SpecId::TANGERINE,
-        b if chain_spec.fork_active(Hardfork::Homestead, b) => SpecId::HOMESTEAD,
-        b if chain_spec.fork_active(Hardfork::Frontier, b) => SpecId::FRONTIER,
-        _ => panic!("wrong configuration"),
-=======
-pub fn revm_spec(chain_spec: &ChainSpec, block: Head) -> revm::SpecId {
+pub fn revm_spec(chain_spec: &ChainSpec, block: Head) -> revm::primitives::SpecId {
     if chain_spec.fork(Hardfork::Shanghai).active_at_head(&block) {
-        revm::MERGE_EOF
+        revm::primitives::MERGE_EOF
     } else if chain_spec.fork(Hardfork::Paris).active_at_head(&block) {
-        revm::MERGE
+        revm::primitives::MERGE
     } else if chain_spec.fork(Hardfork::London).active_at_head(&block) {
-        revm::LONDON
+        revm::primitives::LONDON
     } else if chain_spec.fork(Hardfork::Berlin).active_at_head(&block) {
-        revm::BERLIN
+        revm::primitives::BERLIN
     } else if chain_spec.fork(Hardfork::Istanbul).active_at_head(&block) {
-        revm::ISTANBUL
+        revm::primitives::ISTANBUL
     } else if chain_spec.fork(Hardfork::Petersburg).active_at_head(&block) {
-        revm::PETERSBURG
+        revm::primitives::PETERSBURG
     } else if chain_spec.fork(Hardfork::Byzantium).active_at_head(&block) {
-        revm::BYZANTIUM
+        revm::primitives::BYZANTIUM
     } else if chain_spec.fork(Hardfork::SpuriousDragon).active_at_head(&block) {
-        revm::SPURIOUS_DRAGON
+        revm::primitives::SPURIOUS_DRAGON
     } else if chain_spec.fork(Hardfork::Tangerine).active_at_head(&block) {
-        revm::TANGERINE
+        revm::primitives::TANGERINE
     } else if chain_spec.fork(Hardfork::Homestead).active_at_head(&block) {
-        revm::HOMESTEAD
+        revm::primitives::HOMESTEAD
     } else if chain_spec.fork(Hardfork::Frontier).active_at_head(&block) {
-        revm::FRONTIER
+        revm::primitives::FRONTIER
     } else {
         panic!("wrong configuration")
->>>>>>> 4c765818
     }
 }
 
@@ -63,108 +46,55 @@
     #[test]
     fn test_to_revm_spec() {
         assert_eq!(
-<<<<<<< HEAD
-            revm_spec(&ChainSpecBuilder::mainnet().paris_activated().build(), 1),
+            revm_spec(&ChainSpecBuilder::mainnet().paris_activated().build(), Head::default()),
             revm::primitives::MERGE
         );
         assert_eq!(
-            revm_spec(&ChainSpecBuilder::mainnet().london_activated().build(), 1),
+            revm_spec(&ChainSpecBuilder::mainnet().london_activated().build(), Head::default()),
             revm::primitives::LONDON
         );
         assert_eq!(
-            revm_spec(&ChainSpecBuilder::mainnet().berlin_activated().build(), 1),
+            revm_spec(&ChainSpecBuilder::mainnet().berlin_activated().build(), Head::default()),
             revm::primitives::BERLIN
         );
         assert_eq!(
-            revm_spec(&ChainSpecBuilder::mainnet().istanbul_activated().build(), 1),
+            revm_spec(&ChainSpecBuilder::mainnet().istanbul_activated().build(), Head::default()),
             revm::primitives::ISTANBUL
         );
         assert_eq!(
-            revm_spec(&ChainSpecBuilder::mainnet().petersburg_activated().build(), 1),
+            revm_spec(&ChainSpecBuilder::mainnet().petersburg_activated().build(), Head::default()),
             revm::primitives::PETERSBURG
         );
         assert_eq!(
-            revm_spec(&ChainSpecBuilder::mainnet().byzantium_activated().build(), 1),
+            revm_spec(&ChainSpecBuilder::mainnet().byzantium_activated().build(), Head::default()),
             revm::primitives::BYZANTIUM
-        );
-        assert_eq!(
-            revm_spec(&ChainSpecBuilder::mainnet().spurious_dragon_activated().build(), 1),
-            revm::primitives::SPURIOUS_DRAGON
-        );
-        assert_eq!(
-            revm_spec(&ChainSpecBuilder::mainnet().tangerine_whistle_activated().build(), 1),
-            revm::primitives::TANGERINE
-        );
-        assert_eq!(
-            revm_spec(&ChainSpecBuilder::mainnet().homestead_activated().build(), 1),
-            revm::primitives::HOMESTEAD
-        );
-        assert_eq!(
-            revm_spec(&ChainSpecBuilder::mainnet().frontier_activated().build(), 1),
-            revm::primitives::FRONTIER
-=======
-            revm_spec(&ChainSpecBuilder::mainnet().paris_activated().build(), Head::default()),
-            revm::MERGE
-        );
-        assert_eq!(
-            revm_spec(&ChainSpecBuilder::mainnet().london_activated().build(), Head::default()),
-            revm::LONDON
-        );
-        assert_eq!(
-            revm_spec(&ChainSpecBuilder::mainnet().berlin_activated().build(), Head::default()),
-            revm::BERLIN
-        );
-        assert_eq!(
-            revm_spec(&ChainSpecBuilder::mainnet().istanbul_activated().build(), Head::default()),
-            revm::ISTANBUL
-        );
-        assert_eq!(
-            revm_spec(&ChainSpecBuilder::mainnet().petersburg_activated().build(), Head::default()),
-            revm::PETERSBURG
-        );
-        assert_eq!(
-            revm_spec(&ChainSpecBuilder::mainnet().byzantium_activated().build(), Head::default()),
-            revm::BYZANTIUM
         );
         assert_eq!(
             revm_spec(
                 &ChainSpecBuilder::mainnet().spurious_dragon_activated().build(),
                 Head::default()
             ),
-            revm::SPURIOUS_DRAGON
+            revm::primitives::SPURIOUS_DRAGON
         );
         assert_eq!(
             revm_spec(
                 &ChainSpecBuilder::mainnet().tangerine_whistle_activated().build(),
                 Head::default()
             ),
-            revm::TANGERINE
+            revm::primitives::TANGERINE
         );
         assert_eq!(
             revm_spec(&ChainSpecBuilder::mainnet().homestead_activated().build(), Head::default()),
-            revm::HOMESTEAD
+            revm::primitives::HOMESTEAD
         );
         assert_eq!(
             revm_spec(&ChainSpecBuilder::mainnet().frontier_activated().build(), Head::default()),
-            revm::FRONTIER
->>>>>>> 4c765818
+            revm::primitives::FRONTIER
         );
     }
 
     #[test]
     fn test_eth_spec() {
-<<<<<<< HEAD
-        assert_eq!(revm_spec(&MAINNET, 15537394 + 10), revm::primitives::MERGE);
-        assert_eq!(revm_spec(&MAINNET, 15537394 - 10), revm::primitives::LONDON);
-        assert_eq!(revm_spec(&MAINNET, 12244000 + 10), revm::primitives::BERLIN);
-        assert_eq!(revm_spec(&MAINNET, 12244000 - 10), revm::primitives::ISTANBUL);
-        assert_eq!(revm_spec(&MAINNET, 7280000 + 10), revm::primitives::PETERSBURG);
-        assert_eq!(revm_spec(&MAINNET, 7280000 - 10), revm::primitives::BYZANTIUM);
-        assert_eq!(revm_spec(&MAINNET, 2675000 + 10), revm::primitives::SPURIOUS_DRAGON);
-        assert_eq!(revm_spec(&MAINNET, 2675000 - 10), revm::primitives::TANGERINE);
-        assert_eq!(revm_spec(&MAINNET, 1150000 + 10), revm::primitives::HOMESTEAD);
-        assert_eq!(revm_spec(&MAINNET, 1150000 - 10), revm::primitives::FRONTIER);
-=======
         assert_eq!(
             revm_spec(
                 &MAINNET,
@@ -173,7 +103,7 @@
                     ..Default::default()
                 }
             ),
-            revm::MERGE
+            revm::primitives::MERGE
         );
         // TTD trumps the block number
         assert_eq!(
@@ -185,44 +115,43 @@
                     ..Default::default()
                 }
             ),
-            revm::MERGE
+            revm::primitives::MERGE
         );
         assert_eq!(
             revm_spec(&MAINNET, Head { number: 15537394 - 10, ..Default::default() }),
-            revm::LONDON
+            revm::primitives::LONDON
         );
         assert_eq!(
             revm_spec(&MAINNET, Head { number: 12244000 + 10, ..Default::default() }),
-            revm::BERLIN
+            revm::primitives::BERLIN
         );
         assert_eq!(
             revm_spec(&MAINNET, Head { number: 12244000 - 10, ..Default::default() }),
-            revm::ISTANBUL
+            revm::primitives::ISTANBUL
         );
         assert_eq!(
             revm_spec(&MAINNET, Head { number: 7280000 + 10, ..Default::default() }),
-            revm::PETERSBURG
+            revm::primitives::PETERSBURG
         );
         assert_eq!(
             revm_spec(&MAINNET, Head { number: 7280000 - 10, ..Default::default() }),
-            revm::BYZANTIUM
+            revm::primitives::BYZANTIUM
         );
         assert_eq!(
             revm_spec(&MAINNET, Head { number: 2675000 + 10, ..Default::default() }),
-            revm::SPURIOUS_DRAGON
+            revm::primitives::SPURIOUS_DRAGON
         );
         assert_eq!(
             revm_spec(&MAINNET, Head { number: 2675000 - 10, ..Default::default() }),
-            revm::TANGERINE
+            revm::primitives::TANGERINE
         );
         assert_eq!(
             revm_spec(&MAINNET, Head { number: 1150000 + 10, ..Default::default() }),
-            revm::HOMESTEAD
+            revm::primitives::HOMESTEAD
         );
         assert_eq!(
             revm_spec(&MAINNET, Head { number: 1150000 - 10, ..Default::default() }),
-            revm::FRONTIER
+            revm::primitives::FRONTIER
         );
->>>>>>> 4c765818
     }
 }