use async_trait::async_trait;
<<<<<<< HEAD
use reth_primitives::{Address, Block, BlockHash, BlockNumber, Bloom, H256};
=======
use reth_primitives::{Address, Block, Bloom, H256, U256};
>>>>>>> f56bb5a0
use thiserror::Error;

/// An executor capable of executing a block.
#[async_trait]
pub trait BlockExecutor<T> {
    /// Execute a block.
    ///
    /// The number of `senders` should be equal to the number of transactions in the block.
    ///
    /// If no senders are specified, the `execute` function MUST recover the senders for the
    /// provided block's transactions internally. We use this to allow for calculating senders in
    /// parallel in e.g. staged sync, so that execution can happen without paying for sender
    /// recovery costs.
    fn execute(
        &mut self,
        block: &Block,
        total_difficulty: U256,
        senders: Option<Vec<Address>>,
    ) -> Result<T, Error>;
}

/// BlockExecutor Errors
#[allow(missing_docs)]
#[derive(Error, Debug, Clone, PartialEq, Eq)]
pub enum Error {
    #[error("Example of error.")]
    VerificationFailed,
    #[error("Fatal internal error")]
    ExecutionFatalError,
    #[error("Failed to recover sender for transaction")]
    SenderRecoveryError,
    #[error("Receipt cumulative gas used {got:?} is different from expected {expected:?}")]
    ReceiptCumulativeGasUsedDiff { got: u64, expected: u64 },
    #[error("Receipt log count {got:?} is different from expected {expected:?}.")]
    ReceiptLogCountDiff { got: usize, expected: usize },
    #[error("Receipt log is different.")]
    ReceiptLogDiff,
    #[error("Receipt log is different.")]
    ExecutionSuccessDiff { got: bool, expected: bool },
    #[error("Receipt root {got:?} is different than expected {expected:?}.")]
    ReceiptRootDiff { got: H256, expected: H256 },
    #[error("Header bloom filter {got:?} is different than expected {expected:?}.")]
    BloomLogDiff { got: Box<Bloom>, expected: Box<Bloom> },
    #[error("Transaction gas limit {transaction_gas_limit} is more than blocks available gas {block_available_gas}")]
    TransactionGasLimitMoreThenAvailableBlockGas {
        transaction_gas_limit: u64,
        block_available_gas: u64,
    },
    #[error("Block gas used {got} is different from expected gas used {expected}.")]
    BlockGasUsed { got: u64, expected: u64 },
    #[error("Revm error {error_code}")]
    EVMError { error_code: u32 },
    #[error("Provider error")]
    ProviderError,
    #[error("Chain can't be found with internal index {chain_id}")]
    ChainIdConsistency { chain_id: u64 },
    #[error("Can't insert #{block_number} {block_hash} as last finalized block number is {last_finalized}")]
    PendingBlockIsFinalized {
        block_hash: BlockHash,
        block_number: BlockNumber,
        last_finalized: BlockNumber,
    },
    #[error("Can't insert block  #{block_number} {block_hash} to far in future, as last finalized block number is {last_finalized}")]
    PendingBlockIsInFuture {
        block_hash: BlockHash,
        block_number: BlockNumber,
        last_finalized: BlockNumber,
    },
}<|MERGE_RESOLUTION|>--- conflicted
+++ resolved
@@ -1,9 +1,5 @@
 use async_trait::async_trait;
-<<<<<<< HEAD
-use reth_primitives::{Address, Block, BlockHash, BlockNumber, Bloom, H256};
-=======
-use reth_primitives::{Address, Block, Bloom, H256, U256};
->>>>>>> f56bb5a0
+use reth_primitives::{Address, Block, BlockHash, BlockNumber, Bloom, H256, U256};
 use thiserror::Error;
 
 /// An executor capable of executing a block.
